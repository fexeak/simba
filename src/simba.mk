#
# @section License
#
# The MIT License (MIT)
# 
# Copyright (c) 2014-2016, Erik Moqvist
# 
# Permission is hereby granted, free of charge, to any person
# obtaining a copy of this software and associated documentation
# files (the "Software"), to deal in the Software without
# restriction, including without limitation the rights to use, copy,
# modify, merge, publish, distribute, sublicense, and/or sell copies
# of the Software, and to permit persons to whom the Software is
# furnished to do so, subject to the following conditions:
#
# The above copyright notice and this permission notice shall be
# included in all copies or substantial portions of the Software.
#
# THE SOFTWARE IS PROVIDED "AS IS", WITHOUT WARRANTY OF ANY KIND,
# EXPRESS OR IMPLIED, INCLUDING BUT NOT LIMITED TO THE WARRANTIES OF
# MERCHANTABILITY, FITNESS FOR A PARTICULAR PURPOSE AND
# NONINFRINGEMENT. IN NO EVENT SHALL THE AUTHORS OR COPYRIGHT HOLDERS
# BE LIABLE FOR ANY CLAIM, DAMAGES OR OTHER LIABILITY, WHETHER IN AN
# ACTION OF CONTRACT, TORT OR OTHERWISE, ARISING FROM, OUT OF OR IN
# CONNECTION WITH THE SOFTWARE OR THE USE OR OTHER DEALINGS IN THE
# SOFTWARE.
#
# This file is part of the Simba project.
#

INC += $(SIMBA_ROOT)/src

# Alloc package.
ALLOC_SRC ?= circular_heap.c \
             heap.c

SRC += $(ALLOC_SRC:%=$(SIMBA_ROOT)/src/alloc/%)

# Collections package.
COLLECTIONS_SRC ?= binary_tree.c \
		   hash_map.c

SRC += $(COLLECTIONS_SRC:%=$(SIMBA_ROOT)/src/collections/%)

# Debug package.
DEBUG_SRC ?= log.c \
             harness.c

SRC += $(DEBUG_SRC:%=$(SIMBA_ROOT)/src/debug/%)

# Drivers package.
INC += $(SIMBA_ROOT)/src/drivers/ports/$(FAMILY)

ifeq ($(FAMILY),linux)
DRIVERS_SRC ?= adc.c \
               analog_input_pin.c \
               analog_output_pin.c \
               dac.c \
               ds18b20.c \
	       exti.c \
               flash.c \
               pin.c \
               i2c_soft.c \
               owi.c \
               pwm.c \
               sd.c \
               spi.c \
               uart.c
endif

ifeq ($(FAMILY),avr)
DRIVERS_SRC_TMP = adc.c \
                  analog_input_pin.c \
                  analog_output_pin.c \
                  ds18b20.c \
                  ds3231.c \
                  exti.c \
                  i2c.c \
                  i2c_soft.c \
                  mcp2515.c \
                  nrf24l01.c \
                  spi.c \
                  owi.c \
                  pin.c \
                  pwm.c \
                  sd.c \
                  uart.c \
                  uart_soft.c \
		  watchdog.c

ifeq ($(MCU),atmega32u4)
DRIVERS_SRC_TMP += usb.c \
                   usb_device.c \
		   usb/device/descriptors.c \
		   usb/device/class/cdc.c
endif

DRIVERS_SRC ?= $(DRIVERS_SRC_TMP)

endif

ifeq ($(FAMILY),sam)
DRIVERS_SRC ?= adc.c \
               analog_input_pin.c \
               can.c \
               chipid.c \
               dac.c \
               ds18b20.c \
               exti.c \
               flash.c \
               mcp2515.c \
               owi.c \
               pin.c \
               i2c_soft.c \
               sd.c \
               spi.c \
               uart.c \
               usb.c \
               usb_host.c \
               usb/host/class/hid.c \
               usb/host/class/mass_storage.c
endif

ifeq ($(FAMILY),esp)
DRIVERS_SRC ?= adc.c \
               analog_input_pin.c \
               esp_wifi.c \
               esp_wifi/station.c \
               esp_wifi/softap.c \
               exti.c \
               flash.c \
               pin.c \
               i2c_soft.c \
               spi.c \
               uart.c \
               uart_soft.c
endif

ifeq ($(FAMILY),esp32)
<<<<<<< HEAD
DRIVERS_SRC ?= can.c \
	       flash.c \
=======
DRIVERS_SRC ?= ds18b20.c \
               flash.c \
>>>>>>> ec1449dd
               esp_wifi.c \
               esp_wifi/station.c \
               esp_wifi/softap.c \
	       owi.c \
	       pin.c \
	       uart.c
endif

ifeq ($(FAMILY),stm32f1)
DRIVERS_SRC ?= flash.c \
               pin.c \
               i2c_soft.c \
	       uart.c
endif

ifeq ($(FAMILY),stm32f2)
DRIVERS_SRC ?= bcm43362.c \
	       bcm43362/wwd_buffer.c \
	       bcm43362/wwd_bus.c \
	       bcm43362/wwd_network.c \
	       bcm43362/wwd_platform.c \
	       bcm43362/wwd_resource.c \
	       bcm43362/wwd_rtos.c \
	       bcm43362/wwd_sdio.c \
	       flash.c \
               pin.c \
               i2c_soft.c \
	       sdio.c \
	       uart.c
endif

ifeq ($(FAMILY),stm32f3)
DRIVERS_SRC ?= flash.c \
               pin.c \
               i2c_soft.c \
               uart.c
endif

SRC += $(DRIVERS_SRC:%=$(SIMBA_ROOT)/src/drivers/%)

# Encode package.
ENCODE_SRC ?= base64.c \
              json.c

SRC += $(ENCODE_SRC:%=$(SIMBA_ROOT)/src/encode/%)

# Hash package.
HASH_SRC ?= crc.c \
            sha1.c

SRC += $(HASH_SRC:%=$(SIMBA_ROOT)/src/hash/%)

ifneq ($(ARCH),$(filter $(ARCH), esp esp32))
    INC += $(SIMBA_ROOT)/3pp/lwip-1.4.1/src/include \
           $(SIMBA_ROOT)/3pp/lwip-1.4.1/src/include/ipv4
endif

# Inet package.
ifneq ($(FAMILY),$(filter $(FAMILY), esp32))
INC += $(SIMBA_ROOT)/src/inet
endif

INET_SRC_TMP = \
	http_server.c \
	http_websocket_server.c \
	http_websocket_client.c \
	inet.c \
	mqtt_client.c \
	network_interface.c \
	network_interface/slip.c \
	network_interface/wifi.c \
	socket.c \
	ping.c

ifeq ($(FAMILY),$(filter $(FAMILY), esp esp32))
    INET_SRC_TMP += network_interface/driver/esp.c
endif

INET_SRC ?= $(INET_SRC_TMP)

ifneq ($(ARCH),$(filter $(ARCH), esp esp32 linux))
    LWIP_SRC ?= \
	3pp/lwip-1.4.1/src/core/stats.c \
	3pp/lwip-1.4.1/src/core/tcp_out.c \
	3pp/lwip-1.4.1/src/core/udp.c \
	3pp/lwip-1.4.1/src/core/timers.c \
	3pp/lwip-1.4.1/src/core/netif.c \
	3pp/lwip-1.4.1/src/core/def.c \
	3pp/lwip-1.4.1/src/core/raw.c \
	3pp/lwip-1.4.1/src/core/dns.c \
	3pp/lwip-1.4.1/src/core/tcp_in.c \
	3pp/lwip-1.4.1/src/core/memp.c \
	3pp/lwip-1.4.1/src/core/pbuf.c \
	3pp/lwip-1.4.1/src/core/tcp.c \
	3pp/lwip-1.4.1/src/core/init.c \
	3pp/lwip-1.4.1/src/core/dhcp.c \
	3pp/lwip-1.4.1/src/core/ipv4/ip_frag.c \
	3pp/lwip-1.4.1/src/core/ipv4/ip.c \
	3pp/lwip-1.4.1/src/core/ipv4/ip_addr.c \
	3pp/lwip-1.4.1/src/core/ipv4/icmp.c \
	3pp/lwip-1.4.1/src/core/ipv4/igmp.c \
	3pp/lwip-1.4.1/src/core/ipv4/inet.c \
	3pp/lwip-1.4.1/src/core/ipv4/inet_chksum.c \
	3pp/lwip-1.4.1/src/core/mem.c \
	3pp/lwip-1.4.1/src/netif/etharp.c \
	3pp/lwip-1.4.1/src/netif/ethernetif.c \
	3pp/lwip-1.4.1/src/api/tcpip.c \
	src/inet/arch/sys_arch.c

    SRC += $(LWIP_SRC:%=$(SIMBA_ROOT)/%)
endif

SRC += $(INET_SRC:%=$(SIMBA_ROOT)/src/inet/%)

#Kernel package.
INC += $(SIMBA_ROOT)/src/kernel/ports/$(ARCH)/$(TOOLCHAIN)

KERNEL_SRC_TMP = sys.c \
              thrd.c \
              time.c \
              timer.c

ifeq ($(FAMILY),esp32)
    KERNEL_SRC_TMP += ports/esp32/gnu/thrd_port.S
endif

KERNEL_SRC ?= $(KERNEL_SRC_TMP)

SRC += $(KERNEL_SRC:%=$(SIMBA_ROOT)/src/kernel/%)

# Multimedia package.
MULTIMEDIA_SRC ?= midi.c

SRC += $(MULTIMEDIA_SRC:%=$(SIMBA_ROOT)/src/multimedia/%)

# Oam package.
OAM_SRC ?= console.c \
	   service.c \
	   settings.c \
	   shell.c

SRC += $(OAM_SRC:%=$(SIMBA_ROOT)/src/oam/%)

# Filesystems package.
INC += $(SIMBA_ROOT)/3pp/spiffs-0.3.5/src

FILESYSTEMS_SRC ?= fat16.c \
	       fs.c \
	       spiffs.c

SRC += $(FILESYSTEMS_SRC:%=$(SIMBA_ROOT)/src/filesystems/%)

SPIFFS_SRC ?= \
	3pp/spiffs-0.3.5/src/spiffs_nucleus.c \
	3pp/spiffs-0.3.5/src/spiffs_gc.c \
	3pp/spiffs-0.3.5/src/spiffs_hydrogen.c \
	3pp/spiffs-0.3.5/src/spiffs_cache.c \
	3pp/spiffs-0.3.5/src/spiffs_check.c

SRC += $(SPIFFS_SRC:%=$(SIMBA_ROOT)/%)

# Sync package.
SYNC_SRC ?= bus.c \
            chan.c \
            event.c \
            queue.c \
            rwlock.c \
            sem.c

SRC += $(SYNC_SRC:%=$(SIMBA_ROOT)/src/sync/%)

# Text package.
TEXT_SRC ?= configfile.c \
	    std.c \
            re.c

SRC += $(TEXT_SRC:%=$(SIMBA_ROOT)/src/text/%)<|MERGE_RESOLUTION|>--- conflicted
+++ resolved
@@ -137,13 +137,9 @@
 endif
 
 ifeq ($(FAMILY),esp32)
-<<<<<<< HEAD
 DRIVERS_SRC ?= can.c \
-	       flash.c \
-=======
-DRIVERS_SRC ?= ds18b20.c \
+	       ds18b20.c \
                flash.c \
->>>>>>> ec1449dd
                esp_wifi.c \
                esp_wifi/station.c \
                esp_wifi/softap.c \
